\section{Type System}

\Trilogy{} is (currently) a dynamically typed language; all types are determined
and checked at runtime. Recall that ``dynamically typed'' is not the absence of
a type system, but the presence of a type system so complex that it cannot be
fully statically analyzed.

Despite the lack of static analysis, we attempt to fully specify the type system
of \Trilogy{} in hopes that someday it can be statically analyzed (an attempt at
(potentially optional) static (higher-kinded? dependent?) typing is on the long
term roadmap).

Worth mentioning is that the type system of \Trilogy{} spans all sub-languages
consistently. The syntax and behaviour of all data types are the same, no matter
where they are being used. The types are summarized below, with exact specifications
of the operators come later, in Syntax and Semantics (\S\ref{sec:syntax})

\subsection{Built-In Types}

There are 5 primitive data types in \Trilogy{}:

\begin{itemize}
    \item Never
    \item Unit
    \item Boolean
    \item Atom
    \item Character
    \item String
    \item Number
\end{itemize}

\noindent
There are also 5 compound types, which may be constructed out of primitives
and other types:

\begin{itemize}
    \item Labelled
    \item Tuple
    \item Array
    \item Set
    \item Record
    \item Iterator
\end{itemize}

\noindent
Defined items (and their locally defined counterparts) are also values which
have types:

\begin{itemize}
    \item Procedure
    \item Procedure Closure
    \item Function
    \item Function Closure
    \item Rule
    \item Ruleset
    \item Continuation
    \item Module
    \item Module Function
\end{itemize}

\noindent
There are no explicit user defined types, only combinations of the built in
types, so this is a complete list of all types to be seen in a \Trilogy{}
program.

By no means, however, is this the end of the story for \Trilogy{}'s type
system. Custom data types, as well as further built-in primitive types are,
are on the list of things to implement once the language is in a functioning
state.

<<<<<<< HEAD
\input{primitives.tex}

\input{compound-types.tex}
=======
\subsubsection{Structural Types}

Structural types are types which have a ``physical'' structure, which may be
interpreted intuitively. Structural types may be destructured using pattern
matching, and are compared structurally (deeply) using the structural equality
operator (\kw{is}).

\subsubsection{Reference Types}

Reference types are those which are stored and passed by \emph{reference}. When
a value of a reference type is passed as an argument or a assigned to a variable, both
variables refer to the same \emph{instance} of that value. When dealing with
mutation of an instance with multiple references, modifications made to any
reference to that instances are reflected in all other references. This should be
intuitive to users of Javascript, which follows similar reference semantics.

When comparing reference types, there are two options. The referential equality
operator (\op{==)} will compare the values by reference first; that is, if
both values are of a reference type, they are considered equal if and only
if they are references to the same instance. If either value is not a reference
type, they will be compared structurally. In contrast, the structural equality
operator (\kw{is}) will compare structurally first: if both values are structural
types, they will be compared structurally, otherwise they will be compared by
reference.

Some types are both structural and reference types.

\subsection{Primitive Types}

There's not much interesting to be said about primitives. These types are
backed directly by counterparts in the interpreter's implementation language,
and so cannot be further broken down in exchange for performance closer to
that of native code on their basic operations.

All primitive types are structural types, no primitive types are reference
types.

\subsubsection{Never}

Never is a type with no values. While not particularly useful as a value,
Never is the type of a \kw{return} statement, as well as the type of
a \kw{yield} that is not \kw{resume}d, and of actions which terminate the
program, such as calling \fn{exit!}.

\subsubsection{Unit}

Unit is a type with a single-value, the literal \kw{unit}. Unit on its own
has no particular meaning, but it can be used to signal a lack of a value.

This is the type returned by functions or procedures which do not return
any other value. Within the standard library, Unit is used as the sentinel
value for the end of a list.

\subsubsection{Boolean}

Boolean is a type with two values, the literals \kw{true} and \kw{false},
which act much like they do in every language I can think of.

Boolean values are the result of many comparisons (such as \op{<} and
\op{>}), can be manipulated by the Boolean operators (\kw{and}, \kw{or},
and \kw{not}) and are used by control flow constructs (\kw{if} and
\kw{while}).

\subsubsection{Atom}

Atom, also sometimes called ``symbol'' by other languages, is a literal
value that has no inherent meaning, but may have meaning to a reader at
what its value is meant to signal. The only real operation available for
Atom values is equality, which is performed in $O(1)$ time.

An Atom literal is an identifier prefixed with a single quote (\texttt{'}).
Within the standard library, some Atoms yielded as effects to signal
exceptional situations:

\begin{itemize}
    \item \val{'NAN}: yielded by Number parsing functions when the value
    cannot be parsed as a Number.
    \item \val{'EOF}: yielded by input procedures when the end of input
    has been reached.
    \item \val{'INF}: yielded when dividing by zero, or other operations
    that could be considered to produce an infinitely large result. Notably
    this is not actually a representation of ``infinity'', as an Atom
    cannot be used in further mathematical operations.
\end{itemize}

\subsubsection{Character}

The Character type is used to represent individual Unicode code points,
a Character value representing exactly one.

Internally, Characters are represented as UTF-8. Characters can safely
be converted to Numbers, as every Character's UTF-8 encoding is a valid
Number. However, not every Number may be safely converted to a Character
as not every binary sequence represents a valid UTF-8 codepoint, and
non-integer Numbers also cannot be valid UTF-8 encodings of a character.

Character literals are specified as a single UTF-8 code point between
single quotes. Alternatively, an escape sequence (\S\ref{sec:escapesequences})
may be used to represent an ASCII or Unicode character code by its hexadecimal
representation, or one of the specially supported common escape sequences.

\subsubsection{Number}

The Number type is used to represent numbers, on which mathematical
operations can be performed. In \Trilogy{}, numbers go beyond integers
and floating point numbers to also include any rational or complex
numbers as well. At this time, there is no Number for infinity
or irrational numbers.

Numbers support all the normal operations (addition \op{+},
subtraction \op{-}, multiplication \op{*}, division \op{/},
modulus \op{\%}, integer division \op{//}, power \op{**}), but
division is perfect (\texttt{1 / 3 == 1/3}), and operations that
have complex results (\texttt{(-1) ** 1/2 == 0i1}) will succeed.

This does come at the cost of slower mathematical operations, and a
more questionable binary representation of non-integer values. Bitwise
operations (and \op{\&}, or \op{|}, xor \op{\textasciicircum}, not
\op{\textasciitilde}, shift \op{\textasciitilde>} and \op{<\textasciitilde})
will act as expected on integers, whose binary representation is
standard, but will fail on non-integer values. As Numbers are
unbounded, the shift operators will never wrap around nor truncate.
>>>>>>> 5508f7d4
<|MERGE_RESOLUTION|>--- conflicted
+++ resolved
@@ -68,11 +68,6 @@
 are on the list of things to implement once the language is in a functioning
 state.
 
-<<<<<<< HEAD
-\input{primitives.tex}
-
-\input{compound-types.tex}
-=======
 \subsubsection{Structural Types}
 
 Structural types are types which have a ``physical'' structure, which may be
@@ -100,99 +95,6 @@
 
 Some types are both structural and reference types.
 
-\subsection{Primitive Types}
+\input{primitives.tex}
 
-There's not much interesting to be said about primitives. These types are
-backed directly by counterparts in the interpreter's implementation language,
-and so cannot be further broken down in exchange for performance closer to
-that of native code on their basic operations.
-
-All primitive types are structural types, no primitive types are reference
-types.
-
-\subsubsection{Never}
-
-Never is a type with no values. While not particularly useful as a value,
-Never is the type of a \kw{return} statement, as well as the type of
-a \kw{yield} that is not \kw{resume}d, and of actions which terminate the
-program, such as calling \fn{exit!}.
-
-\subsubsection{Unit}
-
-Unit is a type with a single-value, the literal \kw{unit}. Unit on its own
-has no particular meaning, but it can be used to signal a lack of a value.
-
-This is the type returned by functions or procedures which do not return
-any other value. Within the standard library, Unit is used as the sentinel
-value for the end of a list.
-
-\subsubsection{Boolean}
-
-Boolean is a type with two values, the literals \kw{true} and \kw{false},
-which act much like they do in every language I can think of.
-
-Boolean values are the result of many comparisons (such as \op{<} and
-\op{>}), can be manipulated by the Boolean operators (\kw{and}, \kw{or},
-and \kw{not}) and are used by control flow constructs (\kw{if} and
-\kw{while}).
-
-\subsubsection{Atom}
-
-Atom, also sometimes called ``symbol'' by other languages, is a literal
-value that has no inherent meaning, but may have meaning to a reader at
-what its value is meant to signal. The only real operation available for
-Atom values is equality, which is performed in $O(1)$ time.
-
-An Atom literal is an identifier prefixed with a single quote (\texttt{'}).
-Within the standard library, some Atoms yielded as effects to signal
-exceptional situations:
-
-\begin{itemize}
-    \item \val{'NAN}: yielded by Number parsing functions when the value
-    cannot be parsed as a Number.
-    \item \val{'EOF}: yielded by input procedures when the end of input
-    has been reached.
-    \item \val{'INF}: yielded when dividing by zero, or other operations
-    that could be considered to produce an infinitely large result. Notably
-    this is not actually a representation of ``infinity'', as an Atom
-    cannot be used in further mathematical operations.
-\end{itemize}
-
-\subsubsection{Character}
-
-The Character type is used to represent individual Unicode code points,
-a Character value representing exactly one.
-
-Internally, Characters are represented as UTF-8. Characters can safely
-be converted to Numbers, as every Character's UTF-8 encoding is a valid
-Number. However, not every Number may be safely converted to a Character
-as not every binary sequence represents a valid UTF-8 codepoint, and
-non-integer Numbers also cannot be valid UTF-8 encodings of a character.
-
-Character literals are specified as a single UTF-8 code point between
-single quotes. Alternatively, an escape sequence (\S\ref{sec:escapesequences})
-may be used to represent an ASCII or Unicode character code by its hexadecimal
-representation, or one of the specially supported common escape sequences.
-
-\subsubsection{Number}
-
-The Number type is used to represent numbers, on which mathematical
-operations can be performed. In \Trilogy{}, numbers go beyond integers
-and floating point numbers to also include any rational or complex
-numbers as well. At this time, there is no Number for infinity
-or irrational numbers.
-
-Numbers support all the normal operations (addition \op{+},
-subtraction \op{-}, multiplication \op{*}, division \op{/},
-modulus \op{\%}, integer division \op{//}, power \op{**}), but
-division is perfect (\texttt{1 / 3 == 1/3}), and operations that
-have complex results (\texttt{(-1) ** 1/2 == 0i1}) will succeed.
-
-This does come at the cost of slower mathematical operations, and a
-more questionable binary representation of non-integer values. Bitwise
-operations (and \op{\&}, or \op{|}, xor \op{\textasciicircum}, not
-\op{\textasciitilde}, shift \op{\textasciitilde>} and \op{<\textasciitilde})
-will act as expected on integers, whose binary representation is
-standard, but will fail on non-integer values. As Numbers are
-unbounded, the shift operators will never wrap around nor truncate.
->>>>>>> 5508f7d4
+\input{compound-types.tex}