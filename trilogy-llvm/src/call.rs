use crate::IMPLICIT_PARAMS;
use crate::codegen::Codegen;
use crate::types::{CALLABLE_CONTINUATION, CALLABLE_CONTINUE};
use inkwell::llvm_sys::LLVMCallConv;
use inkwell::values::{
    BasicMetadataValueEnum, FunctionValue, InstructionValue, IntValue, LLVMTailCallKind,
    PointerValue,
};
use inkwell::{AddressSpace, IntPredicate};

impl<'ctx> Codegen<'ctx> {
    /// Checks whether a value that is supposedly a closure is actually a closure, or if it is
    /// just the value `NO_CLOSURE = 0`.
    fn is_closure(&self, closure: PointerValue<'ctx>) -> IntValue<'ctx> {
        let has_closure = self
            .builder
            .build_ptr_to_int(
                closure,
                self.context
                    .ptr_sized_int_type(self.execution_engine.get_target_data(), None),
                "",
            )
            .unwrap();
        self.builder
            .build_int_compare(
                IntPredicate::NE,
                has_closure,
                self.context
                    .ptr_sized_int_type(self.execution_engine.get_target_data(), None)
                    .const_zero(),
                "",
            )
            .unwrap()
    }

    /// Makes a function or procedure call, following standard calling convention.
    ///
    /// The current basic block is terminated, as Trilogy functions return by calling
    /// a continuation.
    fn make_call(
        &self,
        function_ptr: PointerValue<'ctx>,
        args: &[PointerValue<'ctx>],
        arity: usize,
        has_closure: bool,
    ) {
        let args_loaded: Vec<_> = args
            .iter()
            .map(|arg| self.load_value(*arg, "").into())
            .collect();
        let call = self
            .builder
            .build_indirect_call(
                self.procedure_type(arity, has_closure),
                function_ptr,
                &args_loaded,
                "",
            )
            .unwrap();
        call.set_call_convention(LLVMCallConv::LLVMFastCallConv as u32);
        call.set_tail_call_kind(LLVMTailCallKind::LLVMTailCallKindTail);
        self.builder.build_return(None).unwrap();
    }

    /// Calls a standard callable (function or procedure).
    ///
    /// As per standard calling convention, it's basically `call/cc`:
    /// 1. The `return_to` is a newly constructed continuation, representing the current continuation ("returning" is done by `call_continuation`)
    /// 2. The rest of the pointers are maintained from the calling context
    /// 3. The arguments are provided
    /// 4. If the callable was a closure, the captures are pulled from the callable object.
    ///
    /// As per the general calling convention, the callable object itself is destroyed, and all
    /// arguments are moved into the call.
    fn call_callable(
        &self,
        continuation_function: FunctionValue<'ctx>,
        value: PointerValue<'ctx>,
        callable: PointerValue<'ctx>,
        function_ptr: PointerValue<'ctx>,
        arguments: &[PointerValue<'ctx>],
        name: &str,
    ) -> PointerValue<'ctx> {
        let arity = arguments.len();

        // Values must be extracted before they are invalidated
        let yield_to = self.get_yield("");
        let end_to = self.get_end("");
        let next_to = self.get_next("");
        let done_to = self.get_done("");
        let bound_closure = self.allocate_value("");
        self.trilogy_callable_closure_into(bound_closure, callable, "");

        // All variables and values are invalid after this point.
        let return_to = self.close_current_continuation_as_return(continuation_function, "cc");
        self.trilogy_value_destroy(value);

        let mut args = Vec::with_capacity(arity + 6);
        args.extend([return_to, yield_to, end_to, next_to, done_to]);
        args.extend_from_slice(arguments);

        let has_closure = self.is_closure(bound_closure);
        let direct_block = self
            .context
            .append_basic_block(self.get_function(), "call.definition");
        let closure_block = self
            .context
            .append_basic_block(self.get_function(), "call.closure");
        self.builder
            .build_conditional_branch(has_closure, closure_block, direct_block)
            .unwrap();

        self.builder.position_at_end(direct_block);
        self.make_call(function_ptr, &args, arity, false);

        self.builder.position_at_end(closure_block);
        args.push(bound_closure);
        self.make_call(function_ptr, &args, arity, true);

        self.begin_next_function(continuation_function);
        self.get_continuation(name)
    }

    /// Calls a procedure value with the provided arguments.
    ///
    /// See `call_callable` for more information on the calling convention.
    pub(crate) fn call_procedure(
        &self,
        procedure: PointerValue<'ctx>,
        arguments: &[PointerValue<'ctx>],
        name: &str,
    ) -> PointerValue<'ctx> {
        let arity = arguments.len();
        let callable = self.trilogy_callable_untag(procedure, "");
        let function = self.trilogy_procedure_untag(callable, arity, "");
        let continuation_function = self.add_continuation("cc");
        self.call_callable(
            continuation_function,
            procedure,
            callable,
            function,
            arguments,
            name,
        )
    }

    /// Calls a rule value with the provided arguments.
    ///
    /// The return value here is the function to call to lookup the next binding for the rule,
    /// along with the output values of the input arguments.
    pub(crate) fn call_rule(
        &self,
        value: PointerValue<'ctx>,
        arguments: &[PointerValue<'ctx>],
        done_to: PointerValue<'ctx>,
        name: &str,
    ) -> (PointerValue<'ctx>, Vec<PointerValue<'ctx>>) {
        let arity = arguments.len();
        let callable = self.trilogy_callable_untag(value, "");
        let rule = self.trilogy_rule_untag(callable, arity, "");

        // Values must be extracted before they are invalidated
        let return_to = self.get_return(""); // NOTE: return isn't used... but idk what else to put for its value
        let end_to = self.get_end("");
        let yield_to = self.get_yield("");
        let bound_closure = self.allocate_value("");
        self.trilogy_callable_closure_into(bound_closure, callable, "");

        // All variables and values are invalid after this point.
        let continuation_function = self.add_next_to_continuation(arity, "next_to_cc");
        let next_to = self.close_current_continuation_as_next_done(continuation_function, "cc");
        self.trilogy_value_destroy(value);

        let mut args = Vec::with_capacity(arity + 6);
        args.extend([
            return_to, yield_to, end_to, next_to,
            done_to, // NOTE[next_overload_clone]: see other
        ]);
        args.extend_from_slice(arguments);

        let has_closure = self.is_closure(bound_closure);
        let direct_block = self
            .context
            .append_basic_block(self.get_function(), "call.definition");
        let closure_block = self
            .context
            .append_basic_block(self.get_function(), "call.closure");
        self.builder
            .build_conditional_branch(has_closure, closure_block, direct_block)
            .unwrap();

        self.builder.position_at_end(direct_block);
        self.make_call(rule, &args, arity, false);

        self.builder.position_at_end(closure_block);
        args.push(bound_closure);
        self.make_call(rule, &args, arity, true);

        self.begin_next_function(continuation_function);
        let next_iteration = self.get_continuation(name);
        let output_arguments = (0..arity)
            .map(|i| self.function_params.borrow()[IMPLICIT_PARAMS + 1 + i])
            .collect();
        (next_iteration, output_arguments)
    }

    /// Applies a function value to the provided argument. This may also be used to call
    /// a continuation value, as continuations and functions appear identically in Trilogy
    /// source code.
    ///
    /// See `call_callable` for more information on the calling convention.
    pub(crate) fn apply_function(
        &self,
        callable_value: PointerValue<'ctx>,
        argument: PointerValue<'ctx>,
        name: &str,
    ) -> PointerValue<'ctx> {
        let callable = self.trilogy_callable_untag(callable_value, "");
        let tag = self.get_callable_tag(callable, "");
        let call_function = self
            .context
            .append_basic_block(self.get_function(), "ap.func");
        let call_continuation = self
            .context
            .append_basic_block(self.get_function(), "ap.cont");
        let call_continue = self
            .context
            .append_basic_block(self.get_function(), "ap.continue");

        self.builder
            .build_switch(
                tag,
                call_function,
                &[
                    (
                        self.tag_type().const_int(CALLABLE_CONTINUATION, false),
                        call_continuation,
                    ),
                    (
                        self.tag_type().const_int(CALLABLE_CONTINUE, false),
                        call_continue,
                    ),
                ],
            )
            .unwrap();

        let continue_shadow = self.shadow_continuation_point();
        let function_shadow = self.shadow_continuation_point();
        self.builder.position_at_end(call_continuation);
        self.call_regular_continuation(
            callable_value,
            callable,
            &[self.load_value(argument, "").into()],
        );

        self.builder.position_at_end(call_continue);
        self.become_continuation_point(continue_shadow);
        self.call_continue_inner(callable_value, argument, "");

        let continuation_function = self.add_continuation("cc");

        self.builder.position_at_end(call_function);
        let function = self.trilogy_function_untag(callable, "");
        self.become_continuation_point(function_shadow);
        self.call_callable(
            continuation_function,
            callable_value,
            callable,
            function,
            &[argument],
            name,
        )
    }

    /// Applies a continuation value to the provided argument.
    ///
    /// As per continuation calling convention:
    /// 1. The `return_to` and `yield_to` pointers are stored in the continuation object
    /// 2. The `end_to` pointer is always pulled from the calling context
    /// 3. The argument is provided
    /// 4. The closure is created from the current scope
    ///
    /// The continuation's code itself knows where it is to continue to, so as usual we do not need
    /// to provide that information. The current basic block is terminated, as there is no returning
    /// from a continuation call. The current implicit continuation point is ended as well, leaving
    /// us without a valid implicit continuation point.
    ///
    /// As per the general calling convention, the continuation object itself is destroyed, and all
    /// arguments are moved into the call.
    pub(crate) fn call_known_continuation(
        &self,
        continuation_value: PointerValue<'ctx>,
        argument: PointerValue<'ctx>,
    ) {
        let callable = self.trilogy_callable_untag(continuation_value, "");
        self.call_regular_continuation(
            continuation_value,
            callable,
            &[self.load_value(argument, "").into()],
        );
    }

    pub(crate) fn call_next(
        &self,
        continuation_value: PointerValue<'ctx>,
        arguments: &[PointerValue<'ctx>],
    ) {
        let callable = self.trilogy_callable_untag(continuation_value, "");
        self.call_regular_continuation(
            continuation_value,
            callable,
            &arguments
                .iter()
                .map(|val| self.load_value(*val, "").into())
                .collect::<Vec<_>>(),
        );
    }

    /// Applies a continuation value, passing void as its argument. The called continuation must
    /// not refer to the value. See `call_continuation` for more info.
    pub(crate) fn void_call_continuation(&self, continuation_value: PointerValue<'ctx>) {
        let callable = self.trilogy_callable_untag(continuation_value, "");
        self.call_regular_continuation(
            continuation_value,
            callable,
            &[self.value_type().const_zero().into()],
        );
    }

    fn do_if<F: Fn()>(&self, bool_value: IntValue<'ctx>, body: F) {
        let true_block = self.context.append_basic_block(self.get_function(), "");
        let false_block = self.context.append_basic_block(self.get_function(), "");
        self.builder
            .build_conditional_branch(bool_value, true_block, false_block)
            .unwrap();
        self.builder.position_at_end(true_block);
        body();
        self.builder
            .build_unconditional_branch(false_block)
            .unwrap();
        self.builder.position_at_end(false_block);
    }

    fn call_regular_continuation(
        &self,
        continuation_value: PointerValue<'ctx>,
        callable: PointerValue<'ctx>,
        arguments: &[BasicMetadataValueEnum<'ctx>],
    ) {
        let continuation_pointer = self.trilogy_continuation_untag(callable, "");
        let return_to = self.allocate_value("");
        let yield_to = self.allocate_value("");
        let end_to = self.get_end("");
        let next_to = self.allocate_value("");
        let done_to = self.allocate_value("");
        let closure = self.allocate_value("");
        self.trilogy_callable_return_to_into(return_to, callable);
        self.do_if(self.is_undefined(return_to), || {
            self.clone_return(return_to);
        });
        self.trilogy_callable_yield_to_into(yield_to, callable);
        self.do_if(self.is_undefined(yield_to), || {
            self.clone_yield(yield_to);
        });
        self.trilogy_callable_next_to_into(next_to, callable);
        self.do_if(self.is_undefined(next_to), || {
            self.clone_next(next_to);
        });
        self.trilogy_callable_done_to_into(done_to, callable);
        self.do_if(self.is_undefined(done_to), || {
            self.clone_done(done_to);
        });
        self.trilogy_callable_closure_into(closure, callable, "");

        let mut args = Vec::with_capacity(arguments.len() + IMPLICIT_PARAMS);
        args.extend(&[
            self.load_value(return_to, "").into(),
            self.load_value(yield_to, "").into(),
            self.load_value(end_to, "").into(),
            self.load_value(next_to, "").into(),
            self.load_value(done_to, "").into(),
        ]);
        args.extend(arguments);
        args.push(self.load_value(closure, "").into());
        self.trilogy_value_destroy(continuation_value);

        // NOTE: cleanup will be inserted here
        let call = self
            .builder
            .build_indirect_call(self.continuation_type(1), continuation_pointer, &args, "")
            .unwrap();
        call.set_call_convention(LLVMCallConv::LLVMFastCallConv as u32);
        call.set_tail_call_kind(LLVMTailCallKind::LLVMTailCallKindTail);
        let call = call.try_as_basic_value().unwrap_instruction();
        self.end_continuation_point_as_clean(call);
        self.builder.build_return(None).unwrap();
    }

    pub(crate) fn push_execution(&self, end_to: PointerValue<'ctx>) {
        let execution = self.add_continuation("execution");
        let return_to = self.get_return("");
        let yield_to = self.get_yield("");
        let next_to = self.get_next("");
        let done_to = self.get_done("");

        // NOTE: cleanup will be inserted here
        let closure = self
            .builder
            .build_alloca(self.value_type(), "TEMP_CLOSURE")
            .unwrap();

        let args = [
            self.load_value(return_to, "").into(),
            self.load_value(yield_to, "").into(),
            self.load_value(end_to, "").into(),
            self.load_value(next_to, "").into(),
            self.load_value(done_to, "").into(),
            self.value_type().const_zero().into(),
            self.load_value(closure, "").into(),
        ];

        let call = self
            .builder
            .build_direct_call(execution, &args, "")
            .unwrap();
        call.set_call_convention(LLVMCallConv::LLVMFastCallConv as u32);
        call.set_tail_call_kind(LLVMTailCallKind::LLVMTailCallKindTail);
        self.end_continuation_point_as_close(closure.as_instruction().unwrap());
        self.builder.build_return(None).unwrap();

        self.begin_next_function(execution);
    }

    /// An internal function in this case is one that follows the convention of
    /// the first parameter being the output parameter, and all values being
    /// TrilogyValue pointers.
    ///
    /// Since an internal function cannot diverge in the way that Trilogy source
    /// functions can, the work of calling is reduced significantly.
    pub(crate) fn call_internal(
        &self,
        target: PointerValue<'ctx>,
        procedure: FunctionValue<'ctx>,
        arguments: &[BasicMetadataValueEnum<'ctx>],
    ) -> InstructionValue<'ctx> {
        let mut args = vec![target.into()];
        args.extend_from_slice(arguments);
        let call = self.builder.build_call(procedure, &args, "").unwrap();
        call.set_call_convention(LLVMCallConv::LLVMFastCallConv as u32);
        call.try_as_basic_value().unwrap_instruction()
    }

    /// A core function is much like an internal function, but is defined in C
    /// and called directly, so should not use FastCC.
    pub(crate) fn call_core(
        &self,
        target: PointerValue<'ctx>,
        procedure: FunctionValue<'ctx>,
        arguments: &[BasicMetadataValueEnum<'ctx>],
    ) -> InstructionValue<'ctx> {
        let mut args = vec![target.into()];
        args.extend_from_slice(arguments);
        let call = self.builder.build_call(procedure, &args, "").unwrap();
        call.try_as_basic_value().unwrap_instruction()
    }

    /// Calls the contextual `yield` continuation.
    ///
    /// Calling `yield` is almost like calling a regular continuation, but we allocate a new
    /// `resume_to` value that corresponds to the continuation after the `yield`.
    ///
    /// Since `yield` cannot be captured in Trilogy code at this time, we do not need to have
    /// any special handling for calling yield elsewhere; we just special case it in the compiler.
    pub(crate) fn call_yield(&self, effect: PointerValue<'ctx>, name: &str) -> PointerValue<'ctx> {
        let the_yield = self.get_yield("");
        let the_yield_callable = self.trilogy_callable_untag(the_yield, "");

        let end_to = self.get_end("");
        let next_to = self.get_next("");
        let done_to = self.get_done("");

        let return_to = self.allocate_value("");
        let yield_to = self.allocate_value("");
        let closure = self.allocate_value("");
        self.trilogy_callable_return_to_into(return_to, the_yield_callable);
        self.trilogy_callable_yield_to_into(yield_to, the_yield_callable);
        self.trilogy_callable_closure_into(closure, the_yield_callable, "");

        let resume_function = self.add_continuation("yield.resume");
        let resume_to = self.close_current_continuation_as_resume(resume_function, "yield.resume");

        let args = &[
            self.load_value(return_to, "").into(),
            self.load_value(yield_to, "").into(),
            self.load_value(end_to, "").into(),
            self.load_value(next_to, "").into(),
            self.load_value(done_to, "").into(),
            self.load_value(effect, "").into(),
            self.load_value(resume_to, "").into(),
            self.load_value(closure, "").into(),
        ];
        let the_yield_cont = self.trilogy_continuation_untag(the_yield_callable, "");
        self.trilogy_value_destroy(the_yield);
        self.builder
            .build_indirect_call(self.yield_type(), the_yield_cont, args, name)
            .unwrap();
        self.builder.build_return(None).unwrap();

        self.begin_next_function(resume_function);
        self.get_continuation(name)
    }

    /// Calls the contextual `resume` continuation.
    ///
    /// Calling `resume` causes a shift, as if a new handler was installed. This replaces the
    /// contextual `cancel_to` value so that when the current delimited continuation (`when`)
    /// is completed, we can go back into this handler.
    pub(crate) fn call_resume(&self, value: PointerValue<'ctx>, name: &str) -> PointerValue<'ctx> {
        let resume_value = self.get_resume();
        let continuation_function = self.add_continuation("resume.back");
        let old_cancel_to = self.allocate_value("old_cancel_to");
        self.bind_temporary(old_cancel_to);
        let cancel_location = self.get_cancel_location();
        self.trilogy_value_clone_into(old_cancel_to, cancel_location);

        let resume = self.trilogy_callable_untag(resume_value, "");
        let resume_continuation = self.trilogy_continuation_untag(resume, "");

        let end_to = self.get_end("end");
        let next_to = self.get_next("next");
        let done_to = self.get_done("done");
        let new_cancel_to =
            self.close_current_continuation_as_cancel(continuation_function, "when.cancel");
        self.trilogy_value_destroy(cancel_location);
        self.trilogy_value_clone_into(cancel_location, new_cancel_to);

        let return_to = self.allocate_value("return");
        let yield_to = self.allocate_value("yield");
        let closure = self.allocate_value("closure");
        self.trilogy_callable_return_to_into(return_to, resume);
        self.trilogy_callable_yield_to_into(yield_to, resume);
        self.trilogy_callable_closure_into(closure, resume, "closure_array");

        let args = &[
            self.load_value(return_to, "").into(),
            self.load_value(yield_to, "").into(),
            self.load_value(end_to, "").into(),
            self.load_value(next_to, "").into(),
            self.load_value(done_to, "").into(),
            self.load_value(value, "").into(),
            self.load_value(closure, "").into(),
        ];
        self.trilogy_value_destroy(resume_value);
        self.builder
            .build_indirect_call(self.continuation_type(1), resume_continuation, args, "")
            .unwrap();
        self.builder.build_return(None).unwrap();

        self.begin_next_function(continuation_function);
        let old_cancel_to = self.use_temporary(old_cancel_to).unwrap();
        let cancel_to_slot = self.get_cancel_location();
        self.trilogy_value_destroy(cancel_to_slot);
        self.trilogy_value_clone_into(cancel_to_slot, old_cancel_to);
        self.get_continuation(name)
    }

    /// Calls the contextual `continue` continuation.
    ///
    /// Calling continue requires passing the same `continue_to` value to its own continuation,
    /// so that it may also continue to the same place.
    pub(crate) fn call_continue(&self, value: PointerValue<'ctx>, name: &str) {
        let continue_to = self.get_continue();
        self.call_continue_inner(continue_to, value, name);
    }

    fn call_continue_inner(
        &self,
        continue_value: PointerValue<'ctx>,
        value: PointerValue<'ctx>,
        name: &str,
    ) {
        let continue_callable = self.trilogy_callable_untag(continue_value, "");
        let continue_continuation = self.trilogy_continuation_untag(continue_callable, "");

        let end_to = self.get_end("");
        let return_to = self.allocate_value("");
        let yield_to = self.allocate_value("");
        let closure = self.allocate_value("");
        let next_to = self.get_next("");
        let done_to = self.get_done("");
        self.trilogy_callable_return_to_into(return_to, continue_callable);
        self.do_if(self.is_undefined(return_to), || {
            self.clone_return(return_to);
        });
        self.trilogy_callable_yield_to_into(yield_to, continue_callable);
        self.do_if(self.is_undefined(yield_to), || {
            self.clone_yield(yield_to);
        });
        self.trilogy_callable_closure_into(closure, continue_callable, "");

        let args = &[
            self.load_value(return_to, "").into(),
            self.load_value(yield_to, "").into(),
            self.load_value(end_to, "").into(),
            self.load_value(next_to, "").into(),
            self.load_value(done_to, "").into(),
            self.load_value(value, "").into(),
            self.load_value(closure, "").into(),
        ];
        let call = self
            .builder
            .build_indirect_call(self.continuation_type(1), continue_continuation, args, name)
            .unwrap()
            .try_as_basic_value()
            .unwrap_instruction();
        self.builder.build_return(None).unwrap();
        self.end_continuation_point_as_clean(call);
    }

    /// Calls the `main` function as the Trilogy program entrypoint.
    ///
    /// This is similar to a standard procedure call, but because this is the first call
    /// in a program, we have to create the initial `return_to`, `yield_to`, and `end_to`
    /// continuations from scratch.
    pub(crate) fn call_main(
        &self,
        value: PointerValue<'ctx>,
        arguments: &[BasicMetadataValueEnum<'ctx>],
    ) -> PointerValue<'ctx> {
        let chain_function = self.add_continuation("return");
        let yield_function = self.add_continuation("unhandled_effect");
        let end_function = self.add_continuation("end");

        let callable = self.trilogy_callable_untag(value, "");
        let function = self.trilogy_procedure_untag(callable, arguments.len(), "");
        let return_continuation = self.allocate_value("return");
        let yield_continuation = self.allocate_value("yield");
        let end_continuation = self.allocate_value("end");
        let next_continuation = self.allocate_value("next");
        let done_continuation = self.allocate_value("done");

        let return_closure = self.allocate_value("main.ret");
        let yield_closure = self.allocate_value("main.yield");
        let end_closure = self.allocate_value("main.end");
        self.trilogy_array_init_cap(return_closure, 0, "");
        self.trilogy_array_init_cap(yield_closure, 0, "");
        self.trilogy_array_init_cap(end_closure, 0, "");
        self.trilogy_callable_init_cont(
            return_continuation,
            self.context.ptr_type(AddressSpace::default()).const_null(),
            self.context.ptr_type(AddressSpace::default()).const_null(),
            self.context.ptr_type(AddressSpace::default()).const_null(),
            self.context.ptr_type(AddressSpace::default()).const_null(),
            return_closure,
            chain_function,
        );

        self.trilogy_callable_init_cont(
            end_continuation,
            self.context.ptr_type(AddressSpace::default()).const_null(),
            self.context.ptr_type(AddressSpace::default()).const_null(),
            self.context.ptr_type(AddressSpace::default()).const_null(),
            self.context.ptr_type(AddressSpace::default()).const_null(),
<<<<<<< HEAD
            self.context.ptr_type(AddressSpace::default()).const_null(),
            self.context.ptr_type(AddressSpace::default()).const_null(),
            end_closure,
            end_function,
=======
            yield_closure,
            yield_function,
>>>>>>> 90986839
        );

        let yield_clone = self.allocate_value("");
        let cancel_clone = self.allocate_value("");
        let resume_clone = self.allocate_value("");
        let next_clone = self.allocate_value("");
        let done_clone = self.allocate_value("");
        self.trilogy_value_clone_into(yield_clone, end_continuation);
        self.trilogy_value_clone_into(cancel_clone, end_continuation);
        self.trilogy_value_clone_into(resume_clone, end_continuation);
        self.trilogy_value_clone_into(next_clone, end_continuation);
        self.trilogy_value_clone_into(done_clone, end_continuation);
        self.trilogy_callable_init_cont(
            yield_continuation,
            self.context.ptr_type(AddressSpace::default()).const_null(),
            self.context.ptr_type(AddressSpace::default()).const_null(),
            self.context.ptr_type(AddressSpace::default()).const_null(),
            self.context.ptr_type(AddressSpace::default()).const_null(),
<<<<<<< HEAD
            self.context.ptr_type(AddressSpace::default()).const_null(),
            self.context.ptr_type(AddressSpace::default()).const_null(),
            yield_closure,
            yield_function,
=======
            end_closure,
            end_function,
>>>>>>> 90986839
        );
        self.trilogy_value_clone_into(done_continuation, end_continuation);
        self.trilogy_value_clone_into(next_continuation, end_continuation);

        let mut args = vec![
            self.load_value(return_continuation, "").into(),
            self.load_value(yield_continuation, "").into(),
            self.load_value(end_continuation, "").into(),
            self.load_value(next_continuation, "").into(),
            self.load_value(done_continuation, "").into(),
        ];
        args.extend(arguments);
        self.trilogy_value_destroy(value);
        let call = self
            .builder
            .build_indirect_call(
                self.procedure_type(arguments.len(), false),
                function,
                &args,
                "",
            )
            .unwrap();
        call.set_call_convention(LLVMCallConv::LLVMFastCallConv as u32);
        call.set_tail_call_kind(LLVMTailCallKind::LLVMTailCallKindNone);
        self.builder.build_return(None).unwrap();

<<<<<<< HEAD
        self.begin_function(yield_function, source_span::Span::default());
        let effect = self.get_continuation("effect");
        let effect = self.to_string(effect, "effect_string");
=======
        let entry = self.context.append_basic_block(yield_function, "entry");
        self.builder.position_at_end(entry);
        let effect = self.allocate_value("effect");
        self.builder
            .build_store(effect, self.get_function().get_nth_param(5).unwrap())
            .unwrap();
>>>>>>> 90986839
        _ = self.trilogy_unhandled_effect(effect);
        self.end_function();

        self.di
            .push_subprogram(end_function.get_subprogram().unwrap());
        self.di.push_block_scope(source_span::Span::default());
        self.set_span(source_span::Span::default());
        let entry = self.context.append_basic_block(end_function, "entry");
        self.builder.position_at_end(entry);
        _ = self.trilogy_execution_ended();
        self.di.pop_scope();
        self.di.pop_scope();

        self.di
            .push_subprogram(chain_function.get_subprogram().unwrap());
        self.di.push_block_scope(source_span::Span::default());
        self.set_span(source_span::Span::default());
        let entry = self.context.append_basic_block(chain_function, "entry");
        self.builder.position_at_end(entry);
        let result = self.allocate_value("result");
        self.builder
            .build_store(result, self.get_function().get_nth_param(5).unwrap())
            .unwrap();
        self.di.pop_scope();
        self.di.pop_scope();
        result
    }
}<|MERGE_RESOLUTION|>--- conflicted
+++ resolved
@@ -654,49 +654,23 @@
             return_closure,
             chain_function,
         );
-
+        self.trilogy_callable_init_cont(
+            yield_continuation,
+            self.context.ptr_type(AddressSpace::default()).const_null(),
+            self.context.ptr_type(AddressSpace::default()).const_null(),
+            self.context.ptr_type(AddressSpace::default()).const_null(),
+            self.context.ptr_type(AddressSpace::default()).const_null(),
+            yield_closure,
+            yield_function,
+        );
         self.trilogy_callable_init_cont(
             end_continuation,
             self.context.ptr_type(AddressSpace::default()).const_null(),
             self.context.ptr_type(AddressSpace::default()).const_null(),
             self.context.ptr_type(AddressSpace::default()).const_null(),
             self.context.ptr_type(AddressSpace::default()).const_null(),
-<<<<<<< HEAD
-            self.context.ptr_type(AddressSpace::default()).const_null(),
-            self.context.ptr_type(AddressSpace::default()).const_null(),
             end_closure,
             end_function,
-=======
-            yield_closure,
-            yield_function,
->>>>>>> 90986839
-        );
-
-        let yield_clone = self.allocate_value("");
-        let cancel_clone = self.allocate_value("");
-        let resume_clone = self.allocate_value("");
-        let next_clone = self.allocate_value("");
-        let done_clone = self.allocate_value("");
-        self.trilogy_value_clone_into(yield_clone, end_continuation);
-        self.trilogy_value_clone_into(cancel_clone, end_continuation);
-        self.trilogy_value_clone_into(resume_clone, end_continuation);
-        self.trilogy_value_clone_into(next_clone, end_continuation);
-        self.trilogy_value_clone_into(done_clone, end_continuation);
-        self.trilogy_callable_init_cont(
-            yield_continuation,
-            self.context.ptr_type(AddressSpace::default()).const_null(),
-            self.context.ptr_type(AddressSpace::default()).const_null(),
-            self.context.ptr_type(AddressSpace::default()).const_null(),
-            self.context.ptr_type(AddressSpace::default()).const_null(),
-<<<<<<< HEAD
-            self.context.ptr_type(AddressSpace::default()).const_null(),
-            self.context.ptr_type(AddressSpace::default()).const_null(),
-            yield_closure,
-            yield_function,
-=======
-            end_closure,
-            end_function,
->>>>>>> 90986839
         );
         self.trilogy_value_clone_into(done_continuation, end_continuation);
         self.trilogy_value_clone_into(next_continuation, end_continuation);
@@ -723,18 +697,9 @@
         call.set_tail_call_kind(LLVMTailCallKind::LLVMTailCallKindNone);
         self.builder.build_return(None).unwrap();
 
-<<<<<<< HEAD
         self.begin_function(yield_function, source_span::Span::default());
         let effect = self.get_continuation("effect");
         let effect = self.to_string(effect, "effect_string");
-=======
-        let entry = self.context.append_basic_block(yield_function, "entry");
-        self.builder.position_at_end(entry);
-        let effect = self.allocate_value("effect");
-        self.builder
-            .build_store(effect, self.get_function().get_nth_param(5).unwrap())
-            .unwrap();
->>>>>>> 90986839
         _ = self.trilogy_unhandled_effect(effect);
         self.end_function();
 
