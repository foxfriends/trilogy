--- conflicted
+++ resolved
@@ -73,18 +73,6 @@
         let return_to = self.get_return("");
         let end_to = self.get_end("");
 
-        self.trilogy_callable_promote(
-            return_to,
-            self.context.ptr_type(AddressSpace::default()).const_null(),
-<<<<<<< HEAD
-            self.get_yield(""),
-=======
-            self.context.ptr_type(AddressSpace::default()).const_null(),
-            self.get_next(""),
-            self.get_done(""),
->>>>>>> 5854e0d3
-        );
-
         let parent_closure = self
             .builder
             .build_alloca(self.value_type(), "TEMP_CLOSURE")
