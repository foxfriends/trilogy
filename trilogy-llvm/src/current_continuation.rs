--- conflicted
+++ resolved
@@ -176,43 +176,7 @@
         self.trilogy_callable_init_cont(
             continuation,
             return_to,
-<<<<<<< HEAD
-            self.context.ptr_type(AddressSpace::default()).const_null(),
-=======
-            yield_to,
-            self.context.ptr_type(AddressSpace::default()).const_null(),
-            self.context.ptr_type(AddressSpace::default()).const_null(),
-            closure,
-            continuation_function,
-        );
-        continuation
-    }
-
-    /// Constructs a TrilogyValue that represents the current continuation to be used as `next` or `done`.
-    ///
-    /// This invalidates the current continuation point, all variables will be destroyed afterwards,
-    /// so may not be referenced.
-    pub(crate) fn close_current_continuation_as_next_done(
-        &self,
-        continuation_function: FunctionValue<'ctx>,
-        name: &str,
-    ) -> PointerValue<'ctx> {
-        let continuation = self.allocate_value(name);
-        let next_to = self.get_next("");
-        let done_to = self.get_done("");
-        self.bind_temporary(continuation);
-        let closure = self
-            .builder
-            .build_alloca(self.value_type(), "TEMP_CLOSURE")
-            .unwrap();
-        self.end_continuation_point_as_close(closure.as_instruction_value().unwrap());
-        self.trilogy_callable_init_cont(
-            continuation,
-            self.context.ptr_type(AddressSpace::default()).const_null(),
-            self.context.ptr_type(AddressSpace::default()).const_null(),
-            next_to,
-            done_to,
->>>>>>> 5854e0d3
+            yield_to,
             closure,
             continuation_function,
         );
